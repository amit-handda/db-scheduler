/**
 * Copyright (C) Gustav Karlsson
 *
 * Licensed under the Apache License, Version 2.0 (the "License");
 * you may not use this file except in compliance with the License.
 * You may obtain a copy of the License at
 *
 * http://www.apache.org/licenses/LICENSE-2.0
 *
 * Unless required by applicable law or agreed to in writing, software
 * distributed under the License is distributed on an "AS IS" BASIS,
 * WITHOUT WARRANTIES OR CONDITIONS OF ANY KIND, either express or implied.
 * See the License for the specific language governing permissions and
 * limitations under the License.
 */
package com.github.kagkarlsson.scheduler.boot.config;

import com.github.kagkarlsson.scheduler.JdbcTaskRepository;
import com.github.kagkarlsson.scheduler.PollingStrategyConfig;
import com.github.kagkarlsson.scheduler.SchedulerBuilder;
import java.time.Duration;
import java.util.Optional;

import com.github.kagkarlsson.scheduler.logging.LogLevel;
import org.springframework.boot.context.properties.ConfigurationProperties;
import org.springframework.boot.convert.DurationUnit;

import static java.time.temporal.ChronoUnit.*;

@ConfigurationProperties("db-scheduler")
public class DbSchedulerProperties {
    /**
     * Whether to enable auto configuration of the db-scheduler.
     */
    private boolean enabled = true;

    /***
     * <p>Number of threads.
     */
    private int threads = 10;

    /**
     * How often to update the heartbeat timestamp for running executions.
     */
    @DurationUnit(MINUTES)
    private Duration heartbeatInterval = SchedulerBuilder.DEFAULT_HEARTBEAT_INTERVAL;

    /**
     * <p>Name of this scheduler-instance. The name is stored in the database when an execution is
     * picked by a scheduler.
     *
     * <p>If the name is {@code null} or not configured, the hostname of the running machine will be
     * used.
     */
    private String schedulerName;

    /**
     * <p>Name of the table used to track task-executions. Must match the database. Change name in the
     * table definitions accordingly when creating or modifying the table.
     */
    private String tableName = JdbcTaskRepository.DEFAULT_TABLE_NAME;

    /**
     * <p>If this is enabled, the scheduler will attempt to directly execute tasks that are scheduled
     * to {@code now()}, or a time in the past. For this to work, the call to {@code schedule(..)}
     * must not occur from within a transaction, because the record will not yet be visible to the
     * scheduler (if this is a requirement, see the method
     * {@code scheduler.triggerCheckForDueExecutions())}
     */
    private boolean immediateExecutionEnabled = false;

    /**
     * <p>How often the scheduler checks the database for due executions.
     */
    @DurationUnit(SECONDS)
    private Duration pollingInterval = SchedulerBuilder.DEFAULT_POLLING_INTERVAL;

    /**
     * <p> What polling-strategy to use. Valid values are: FETCH,LOCK_AND_FETCH
     */
    private PollingStrategyConfig.Type pollingStrategy = SchedulerBuilder.DEFAULT_POLLING_STRATEGY.type;
    /**
     * <p> The limit at which more executions are fetched from the database after fetching a full batch.</p>
     */
    private double pollingStrategyLowerLimitFractionOfThreads = SchedulerBuilder.DEFAULT_POLLING_STRATEGY.lowerLimitFractionOfThreads;
    /**
     * <p> For Type=FETCH, the number of due executions fetched from the database in each batch.</p>
     * <p> For Type=LOCK_AND_FETCH, the maximum number of executions to pick and queue for execution.</p>
     */
    private double pollingStrategyUpperLimitFractionOfThreads = SchedulerBuilder.DEFAULT_POLLING_STRATEGY.upperLimitFractionOfThreads;

    /**
     * <p>Whether to start the scheduler when the application context has been loaded or as soon as
     * possible.
     */
    private boolean delayStartupUntilContextReady = false;

    /**
     * <p>The time after which executions with unknown tasks are automatically deleted.</p>
     */
    @DurationUnit(HOURS)
    private Duration deleteUnresolvedAfter = SchedulerBuilder.DEFAULT_DELETION_OF_UNRESOLVED_TASKS_DURATION;


    /**
     * How long the scheduler will wait before interrupting executor-service threads.
     * If you find yourself using this, consider if it is possible to instead regularly check
     * <code>executionContext.getSchedulerState().isShuttingDown()</code> in the ExecutionHandler and abort long-running task.
     */
    @DurationUnit(SECONDS)
    private Duration shutdownMaxWait = SchedulerBuilder.SHUTDOWN_MAX_WAIT;

    /**
     * <p>Which log level to use when logging task failures. Defaults to {@link LogLevel#DEBUG}.</p>
     */
    private LogLevel failureLoggerLevel = SchedulerBuilder.DEFAULT_FAILURE_LOG_LEVEL;

    /**
     * <p>Whether or not to log the {@link Throwable} that caused a task to fail.</p>
     */
    private boolean failureLoggerLogStackTrace = SchedulerBuilder.LOG_STACK_TRACE_ON_FAILURE;

    public boolean isEnabled() {
        return enabled;
    }

    public void setEnabled(final boolean enabled) {
        this.enabled = enabled;
    }

    public int getThreads() {
        return threads;
    }

    public void setThreads(final int threads) {
        this.threads = threads;
    }

    public Duration getHeartbeatInterval() {
        return heartbeatInterval;
    }

    public void setHeartbeatInterval(final Duration heartbeatInterval) {
        this.heartbeatInterval = heartbeatInterval;
    }

    public String getSchedulerName() {
        return schedulerName;
    }

    public void setSchedulerName(String schedulerName) {
        this.schedulerName = schedulerName;
    }

    public String getTableName() {
        return tableName;
    }

    public void setTableName(final String tableName) {
        this.tableName = tableName;
    }

    public boolean isImmediateExecutionEnabled() {
        return immediateExecutionEnabled;
    }

    public void setImmediateExecutionEnabled(boolean immediateExecutionEnabled) {
        this.immediateExecutionEnabled = immediateExecutionEnabled;
    }

    public Duration getPollingInterval() {
        return pollingInterval;
    }

    public void setPollingInterval(final Duration pollingInterval) {
        this.pollingInterval = pollingInterval;
    }

    public boolean isDelayStartupUntilContextReady() {
        return delayStartupUntilContextReady;
    }

    public void setDelayStartupUntilContextReady(final boolean delayStartupUntilContextReady) {
        this.delayStartupUntilContextReady = delayStartupUntilContextReady;
    }

    public Duration getDeleteUnresolvedAfter() {
        return deleteUnresolvedAfter;
    }

    public void setDeleteUnresolvedAfter(Duration deleteUnresolvedAfter) {
        this.deleteUnresolvedAfter = deleteUnresolvedAfter;
    }

    public Duration getShutdownMaxWait() {
        return shutdownMaxWait;
    }

    public void setShutdownMaxWait(Duration shutdownMaxWait) {
        this.shutdownMaxWait = shutdownMaxWait;
    }

<<<<<<< HEAD
    public PollingStrategyConfig.Type getPollingStrategy() {
        return pollingStrategy;
    }

    public void setPollingStrategy(PollingStrategyConfig.Type pollingStrategy) {
        this.pollingStrategy = pollingStrategy;
    }

    public double getPollingStrategyLowerLimitFractionOfThreads() {
        return pollingStrategyLowerLimitFractionOfThreads;
    }

    public void setPollingStrategyLowerLimitFractionOfThreads(double pollingStrategyLowerLimitFractionOfThreads) {
        this.pollingStrategyLowerLimitFractionOfThreads = pollingStrategyLowerLimitFractionOfThreads;
    }

    public double getPollingStrategyUpperLimitFractionOfThreads() {
        return pollingStrategyUpperLimitFractionOfThreads;
    }

    public void setPollingStrategyUpperLimitFractionOfThreads(double pollingStrategyUpperLimitFractionOfThreads) {
        this.pollingStrategyUpperLimitFractionOfThreads = pollingStrategyUpperLimitFractionOfThreads;
=======
    public LogLevel getFailureLoggerLevel() {
        return failureLoggerLevel;
    }

    public void setFailureLoggerLevel(LogLevel failureLoggerLevel) {
        this.failureLoggerLevel = failureLoggerLevel;
    }

    public boolean isFailureLoggerLogStackTrace() {
        return failureLoggerLogStackTrace;
    }

    public void setFailureLoggerLogStackTrace(boolean failureLoggerLogStackTrace) {
        this.failureLoggerLogStackTrace = failureLoggerLogStackTrace;
>>>>>>> 0e570156
    }
}<|MERGE_RESOLUTION|>--- conflicted
+++ resolved
@@ -200,7 +200,22 @@
         this.shutdownMaxWait = shutdownMaxWait;
     }
 
-<<<<<<< HEAD
+    public LogLevel getFailureLoggerLevel() {
+        return failureLoggerLevel;
+    }
+
+    public void setFailureLoggerLevel(LogLevel failureLoggerLevel) {
+        this.failureLoggerLevel = failureLoggerLevel;
+    }
+
+    public boolean isFailureLoggerLogStackTrace() {
+        return failureLoggerLogStackTrace;
+    }
+
+    public void setFailureLoggerLogStackTrace(boolean failureLoggerLogStackTrace) {
+        this.failureLoggerLogStackTrace = failureLoggerLogStackTrace;
+    }
+
     public PollingStrategyConfig.Type getPollingStrategy() {
         return pollingStrategy;
     }
@@ -223,21 +238,5 @@
 
     public void setPollingStrategyUpperLimitFractionOfThreads(double pollingStrategyUpperLimitFractionOfThreads) {
         this.pollingStrategyUpperLimitFractionOfThreads = pollingStrategyUpperLimitFractionOfThreads;
-=======
-    public LogLevel getFailureLoggerLevel() {
-        return failureLoggerLevel;
-    }
-
-    public void setFailureLoggerLevel(LogLevel failureLoggerLevel) {
-        this.failureLoggerLevel = failureLoggerLevel;
-    }
-
-    public boolean isFailureLoggerLogStackTrace() {
-        return failureLoggerLogStackTrace;
-    }
-
-    public void setFailureLoggerLogStackTrace(boolean failureLoggerLogStackTrace) {
-        this.failureLoggerLogStackTrace = failureLoggerLogStackTrace;
->>>>>>> 0e570156
     }
 }
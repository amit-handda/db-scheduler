--- conflicted
+++ resolved
@@ -16,12 +16,9 @@
 package com.github.kagkarlsson.scheduler;
 
 import com.github.kagkarlsson.scheduler.SchedulerState.SettableSchedulerState;
-<<<<<<< HEAD
-=======
 import com.github.kagkarlsson.scheduler.concurrent.LoggingRunnable;
 import com.github.kagkarlsson.scheduler.logging.ConfigurableLogger;
 import com.github.kagkarlsson.scheduler.logging.LogLevel;
->>>>>>> 0e570156
 import com.github.kagkarlsson.scheduler.stats.StatsRegistry;
 import com.github.kagkarlsson.scheduler.stats.StatsRegistry.SchedulerStatsEvent;
 import com.github.kagkarlsson.scheduler.task.*;
@@ -62,20 +59,13 @@
     private final ExecutorService detectDeadExecutor;
     private final ExecutorService updateHeartbeatExecutor;
     private final Waiter heartbeatWaiter;
-<<<<<<< HEAD
     final SettableSchedulerState schedulerState = new SettableSchedulerState();
-
-    protected Scheduler(Clock clock, TaskRepository schedulerTaskRepository, TaskRepository clientTaskRepository, TaskResolver taskResolver, int threadpoolSize, ExecutorService executorService, SchedulerName schedulerName,
-                        Waiter executeDueWaiter, Duration heartbeatInterval, boolean enableImmediateExecution, StatsRegistry statsRegistry, PollingStrategyConfig pollingStrategyConfig, Duration deleteUnresolvedAfter, Duration shutdownMaxWait, List<OnStartup> onStartup) {
-=======
-    private final SettableSchedulerState schedulerState = new SettableSchedulerState();
     private int currentGenerationNumber = 1;
     private final ConfigurableLogger failureLogger;
 
     protected Scheduler(Clock clock, TaskRepository schedulerTaskRepository, TaskRepository clientTaskRepository, TaskResolver taskResolver, int threadpoolSize, ExecutorService executorService, SchedulerName schedulerName,
-                        Waiter executeDueWaiter, Duration heartbeatInterval, boolean enableImmediateExecution, StatsRegistry statsRegistry, int pollingLimit, Duration deleteUnresolvedAfter, Duration shutdownMaxWait,
+                        Waiter executeDueWaiter, Duration heartbeatInterval, boolean enableImmediateExecution, StatsRegistry statsRegistry, PollingStrategyConfig pollingStrategyConfig, Duration deleteUnresolvedAfter, Duration shutdownMaxWait,
                         LogLevel logLevel, boolean logStackTrace, List<OnStartup> onStartup) {
->>>>>>> 0e570156
         this.clock = clock;
         this.schedulerTaskRepository = schedulerTaskRepository;
         this.taskResolver = taskResolver;
@@ -94,7 +84,6 @@
         this.updateHeartbeatExecutor = Executors.newSingleThreadExecutor(defaultThreadFactoryWithPrefix(THREAD_PREFIX + "-update-heartbeat-"));
         SchedulerClientEventListener earlyExecutionListener = (enableImmediateExecution ? new TriggerCheckForDueExecutions(schedulerState, clock, executeDueWaiter) : SchedulerClientEventListener.NOOP);
         delegate = new StandardSchedulerClient(clientTaskRepository, earlyExecutionListener);
-<<<<<<< HEAD
 
         if (pollingStrategyConfig.type == PollingStrategyConfig.Type.LOCK_AND_FETCH) {
             schedulerTaskRepository.checkSupportsLockAndFetch();
@@ -104,9 +93,8 @@
         } else {
             throw new IllegalArgumentException("Unknown polling-strategy type: " + pollingStrategyConfig.type);
         }
-=======
+
         this.failureLogger = ConfigurableLogger.create(LOG, logLevel, logStackTrace);
->>>>>>> 0e570156
     }
 
     public void start() {
@@ -220,25 +208,7 @@
     }
 
     public List<CurrentlyExecuting> getCurrentlyExecuting() {
-<<<<<<< HEAD
         return executor.getCurrentlyExecuting();
-=======
-        return new ArrayList<>(currentlyProcessing.values());
-    }
-
-    protected void executeDue() {
-        Instant now = clock.now();
-        List<Execution> dueExecutions = schedulerTaskRepository.getDue(now, pollingLimit);
-        LOG.trace("Found {} task instances due for execution", dueExecutions.size());
-
-        this.currentGenerationNumber = this.currentGenerationNumber + 1;
-        DueExecutionsBatch newDueBatch = new DueExecutionsBatch(Scheduler.this.threadpoolSize, currentGenerationNumber, dueExecutions.size(), pollingLimit == dueExecutions.size());
-
-        for (Execution e : dueExecutions) {
-            executorService.execute(new PickAndExecute(e, newDueBatch));
-        }
-        statsRegistry.register(SchedulerStatsEvent.RAN_EXECUTE_DUE);
->>>>>>> 0e570156
     }
 
     @SuppressWarnings({"rawtypes","unchecked"})
@@ -309,117 +279,6 @@
         return heartbeatInterval.multipliedBy(4);
     }
 
-<<<<<<< HEAD
-=======
-    private class PickAndExecute extends LoggingRunnable {
-        private Execution candidate;
-        private DueExecutionsBatch addedDueExecutionsBatch;
-
-        public PickAndExecute(Execution candidate, DueExecutionsBatch dueExecutionsBatch) {
-            this.candidate = candidate;
-            this.addedDueExecutionsBatch = dueExecutionsBatch;
-        }
-
-        @Override
-        public void runButLogExceptions() {
-            if (schedulerState.isShuttingDown()) {
-                LOG.info("Scheduler has been shutdown. Skipping fetched due execution: " + candidate.taskInstance.getTaskAndInstance());
-                return;
-            }
-
-            try {
-                if (addedDueExecutionsBatch.isOlderGenerationThan(currentGenerationNumber)) {
-                    // skipping execution due to it being stale
-                    addedDueExecutionsBatch.markBatchAsStale();
-                    statsRegistry.register(StatsRegistry.CandidateStatsEvent.STALE);
-                    LOG.trace("Skipping queued execution (current generationNumber: {}, execution generationNumber: {})", currentGenerationNumber, addedDueExecutionsBatch.getGenerationNumber());
-                    return;
-                }
-
-                final Optional<Execution> pickedExecution = schedulerTaskRepository.pick(candidate, clock.now());
-
-                if (!pickedExecution.isPresent()) {
-                    // someone else picked id
-                    LOG.debug("Execution picked by another scheduler. Continuing to next due execution.");
-                    statsRegistry.register(StatsRegistry.CandidateStatsEvent.ALREADY_PICKED);
-                    return;
-                }
-
-                currentlyProcessing.put(pickedExecution.get(), new CurrentlyExecuting(pickedExecution.get(), clock));
-                try {
-                    statsRegistry.register(StatsRegistry.CandidateStatsEvent.EXECUTED);
-                    executePickedExecution(pickedExecution.get());
-                } finally {
-                    if (currentlyProcessing.remove(pickedExecution.get()) == null) {
-                        // May happen in rare circumstances (typically concurrency tests)
-                        LOG.warn("Released execution was not found in collection of executions currently being processed. Should never happen.");
-                    }
-                }
-            } finally {
-                // Make sure 'executionsLeftInBatch' is decremented for all executions (run or not run)
-                addedDueExecutionsBatch.oneExecutionDone(Scheduler.this::triggerCheckForDueExecutions);
-            }
-        }
-
-        private void executePickedExecution(Execution execution) {
-            final Optional<Task> task = taskResolver.resolve(execution.taskInstance.getTaskName());
-            if (!task.isPresent()) {
-                LOG.error("Failed to find implementation for task with name '{}'. Should have been excluded in JdbcRepository.", execution.taskInstance.getTaskName());
-                statsRegistry.register(SchedulerStatsEvent.UNEXPECTED_ERROR);
-                return;
-            }
-
-            Instant executionStarted = clock.now();
-            try {
-                LOG.debug("Executing " + execution);
-                CompletionHandler completion = task.get().execute(execution.taskInstance, new ExecutionContext(schedulerState, execution, Scheduler.this));
-                LOG.debug("Execution done");
-
-                complete(completion, execution, executionStarted);
-                statsRegistry.register(StatsRegistry.ExecutionStatsEvent.COMPLETED);
-
-            } catch (RuntimeException unhandledException) {
-                failure(task.get(), execution, unhandledException, executionStarted, "Unhandled exception");
-                statsRegistry.register(StatsRegistry.ExecutionStatsEvent.FAILED);
-
-            } catch (Throwable unhandledError) {
-                failure(task.get(), execution, unhandledError, executionStarted, "Error");
-                statsRegistry.register(StatsRegistry.ExecutionStatsEvent.FAILED);
-            }
-        }
-
-        private void complete(CompletionHandler completion, Execution execution, Instant executionStarted) {
-            ExecutionComplete completeEvent = ExecutionComplete.success(execution, executionStarted, clock.now());
-            try {
-                completion.complete(completeEvent, new ExecutionOperations(schedulerTaskRepository, execution));
-                statsRegistry.registerSingleCompletedExecution(completeEvent);
-            } catch (Throwable e) {
-                statsRegistry.register(SchedulerStatsEvent.COMPLETIONHANDLER_ERROR);
-                statsRegistry.register(SchedulerStatsEvent.UNEXPECTED_ERROR);
-                LOG.error("Failed while completing execution {}. Execution will likely remain scheduled and locked/picked. " +
-                        "The execution should be detected as dead in {}, and handled according to the tasks DeadExecutionHandler.", execution, getMaxAgeBeforeConsideredDead(), e);
-            }
-        }
-
-        private void failure(Task task, Execution execution, Throwable cause, Instant executionStarted, String errorMessagePrefix) {
-            String logMessage = errorMessagePrefix + " during execution of task with name '{}'. Treating as failure.";
-            failureLogger.log(logMessage, cause, task.getName());
-
-            ExecutionComplete completeEvent = ExecutionComplete.failure(execution, executionStarted, clock.now(), cause);
-            try {
-                task.getFailureHandler().onFailure(completeEvent, new ExecutionOperations(schedulerTaskRepository, execution));
-                statsRegistry.registerSingleCompletedExecution(completeEvent);
-            } catch (Throwable e) {
-                statsRegistry.register(SchedulerStatsEvent.FAILUREHANDLER_ERROR);
-                statsRegistry.register(SchedulerStatsEvent.UNEXPECTED_ERROR);
-                LOG.error("Failed while completing execution {}. Execution will likely remain scheduled and locked/picked. " +
-                        "The execution should be detected as dead in {}, and handled according to the tasks DeadExecutionHandler.", execution, getMaxAgeBeforeConsideredDead(), e);
-            }
-        }
-
-    }
-
->>>>>>> 0e570156
     public static SchedulerBuilder create(DataSource dataSource, Task<?> ... knownTasks) {
         return create(dataSource, Arrays.asList(knownTasks));
     }

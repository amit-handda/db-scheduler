--- conflicted
+++ resolved
@@ -77,14 +77,10 @@
             final JdbcTaskRepository schedulerTaskRepository = new JdbcTaskRepository(dataSource, true, new DefaultJdbcCustomization(), tableName, taskResolver, new SchedulerName.Fixed("manual"), serializer);
             final JdbcTaskRepository clientTaskRepository = new JdbcTaskRepository(dataSource, commitWhenAutocommitDisabled, new DefaultJdbcCustomization(), tableName, taskResolver, new SchedulerName.Fixed("manual"), serializer);
 
-<<<<<<< HEAD
             return new ManualScheduler(clock, schedulerTaskRepository, clientTaskRepository, taskResolver, executorThreads,
                 new DirectExecutorService(), schedulerName, waiter, heartbeatInterval, enableImmediateExecution,
                 statsRegistry, Optional.ofNullable(pollingStrategyConfig).orElse(PollingStrategyConfig.DEFAULT_FETCH),
-                deleteUnresolvedAfter, startTasks);
-=======
-            return new ManualScheduler(clock, schedulerTaskRepository, clientTaskRepository, taskResolver, executorThreads, new DirectExecutorService(), schedulerName, waiter, heartbeatInterval, enableImmediateExecution, statsRegistry, pollingLimit, deleteUnresolvedAfter, LogLevel.DEBUG, true, startTasks);
->>>>>>> 0e570156
+                deleteUnresolvedAfter, LogLevel.DEBUG, true, startTasks);
         }
 
         public ManualScheduler start() {

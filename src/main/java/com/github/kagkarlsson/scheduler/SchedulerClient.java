--- conflicted
+++ resolved
@@ -98,12 +98,8 @@
                     throw new RuntimeException(String.format("Could not reschedule, the execution with name '%s' and id '%s' is currently executing", taskName, instanceId));
                 }
 
-<<<<<<< HEAD
-				taskRepository.reschedule(execution.get(), newExecutionTime, null, null);
+				taskRepository.reschedule(execution.get(), newExecutionTime, null, null, 0);
 				notifyListeners(SchedulingEvent.EventType.RESCHEDULE, taskInstanceId, newExecutionTime);
-=======
-				taskRepository.reschedule(execution.get(), newExecutionTime, null, null, 0);
->>>>>>> e1c70088
 			} else {
 				throw new RuntimeException(String.format("Could not reschedule - no task with name '%s' and id '%s' was found." , taskName, instanceId));
 			}
